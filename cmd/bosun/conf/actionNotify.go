--- conflicted
+++ resolved
@@ -79,13 +79,8 @@
 }
 
 // Prepate an action notification, but don't send yet.
-<<<<<<< HEAD
 func (n *Notification) PrepareAction(at models.ActionType, t *Template, c SystemConfProvider, states []*models.IncidentState, user, message string, rcp RuleConfProvider) *PreparedNotifications {
-	pn := &PreparedNotifications{}
-=======
-func (n *Notification) PrepareAction(at models.ActionType, t *Template, c SystemConfProvider, states []*models.IncidentState, user, message string) *PreparedNotifications {
 	pn := &PreparedNotifications{Name: n.Name, Print: n.Print}
->>>>>>> 92ad13d6
 	// get template keys to use for actions. Merge with default sets
 	tks := n.ActionTemplateKeys[at].Combine(n.ActionTemplateKeys[models.ActionNone])
 	buf := &bytes.Buffer{}
