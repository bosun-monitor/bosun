<style type="text/css">
	.resize {
		margin-bottom: 15px;
		border: 1px solid lightgrey;
		height: 500px;
		width: 100%
	}

	.ace_editor {
		width: 100%;
		height: 100%;
	}

	.selectorDropdown {
		float: left;
		margin-right: 5px;
		margin-bottom: 15px;
	}

	.actionButtons {
		float: right;
		margin-left: 5px;
	}

	.section-button {
		max-height: 500px;
		overflow-y: auto;
	}
	/* http://stackoverflow.com/questions/17206631/why-are-bootstrap-tabs-displaying-tab-pane-divs-with-incorrect-widths-when-using fixes timeline drawing at default width while tab is hidden */

	.tab-content>.tab-pane {
		display: block;
		height: 0;
		overflow-y: hidden;
		overflow-x: hidden;
	}

	.tab-content>.active {
		height: auto;
	}

	#configSaveModal .modal-dialog {
		width: 50%;
	}

	.popover {
		max-width: 600px;
		outline: none !important;
	}
</style>
<label class="selectorDropdown" style="margin-right:15px;">Jump to:</label>
<div class="row">
	<div class="dropdown selectorDropdown" ng-repeat="(type,list) in items">
		<button class="btn btn-primary btn-xs dropdown-toggle" type="button" id="itemSelector" data-toggle="dropdown">
			{{ type }} <i class="fa fa-caret-down"></i>
		</button>
		<ul class="dropdown-menu section-button" role="menu">
			<li role="presentation"><a tabindex="-1" role="menuitem" target="_blank" ng-href="{{sectionToDocs[type]}}">
				{{ type }} Documentation <i class="fa fa-external-link"></i></a>
			</li>
			<li class="divider"></li>
			<li role="presentation" ng-repeat="item in list | orderBy:'toString()'"><a role="menuitem" tabindex="-1" ng-click="scrollTo(type,item);">{{item}}</a></li>
		</ul>
	</div>
	<div class="btn btn-default btn-xs" ng-show="quickJumpTarget" ng-bind="quickJumpTarget" ng-click="quickJump()"></div>
	<div class="btn btn-default btn-xs actionButtons" data-toggle="modal" data-target="#configSaveModal" ng-click="diffConfig()"
	 ng-if="saveEnabled">Save</div>
	<div class="btn btn-default btn-xs actionButtons" ng-click="validate()">Validate</div>
	<div class="btn btn-default btn-xs actionButtons" ng-click="downloadConfig()">Download</div>
</div>
<div class="row" ng-show="validationResult">
	<div class="col-lg-12">
		<div class="alert alert-dismissible" ng-class="validationResult == 'Valid' ? 'alert-success' : 'alert-danger'" ng-bind="validationResult">
			<button type="button" class="close" ng-click="validationResult=''"><span>&times;</span></button>
		</div>
	</div>
</div>
<div class="row" ng-show="saveResult">
	<div class="col-lg-12">
		<div class="alert" ng-class="saveClass()">{{saveResult}}
			<button ng-show="saveClass() != 'alert-warning'" type="button" class="close" ng-click="saveResult=''"><span>&times;</span></button>
		</div>
	</div>
</div>
<div class="row" ng-show="runningChanged" ng-if="saveEnabled">
	<div class="col-lg-12">
		<div class="alert alert-danger">The running configuration has been changed since you started editing.
			<div style="outline: none;" class="pull-right" data-placement="bottom" data-title="Help" data-content="{{runningChangedHelp}}"
			 bs-popover><span class="fa fa-question"></span></div>
		</div>
	</div>
</div>
<div class="row" ng-show="runningHashResult" ng-if="saveEnabled">
	<div class="col-lg-12">
		<div class="alert alert-warning">{{runningHashResult}}
			<button type="button" class="close" ng-click="runningHashResult=''; getRunningHash()"><span>&times;</span></button>
		</div>
	</div>
</div>
<div class="row">
	<div tsresizable on-resize="editor.resize()" class='resize'>
		<div ui-ace="{ onLoad : aceLoaded, mode: aceMode, theme: aceTheme, advanced: { fontSize: '14px', fontFamily: 'Menlo, Monaco, Consolas, monospace' }}"
		 ng-model="config_text"></div>
	</div>
</div>
<div class="row">
	<div class="col-lg-12">
		<form class="form-inline">
			<div class="form-group">
				<label class="control-label">From</label>
				<input type="text" class="form-control" style="width:9em" ng-model="fromDate" ng-change="setInterval()" placeholder="yyyy-mm-dd"
				 bs-datepicker data-date-format="yyyy-MM-dd" data-date-type="string">
				<input type="text" class="form-control" style="width:9em" ng-model="fromTime" ng-change="setInterval()" placeholder="HH:MM">
			</div>
			<div class="form-group">
				<label class="control-label">To</label>
				<input type="text" class="form-control" style="width:9em" ng-model="toDate" ng-change="setInterval()" placeholder="yyyy-mm-dd"
				 bs-datepicker data-date-format="yyyy-MM-dd" data-date-type="string">
			</div>
			<div class="form-group">
				<input type="text" class="form-control" style="width:9em" ng-model="toTime" ng-change="setInterval()" placeholder="HH:MM">
			</div>
			<div class="form-group">
				<label class="control-label">Intervals</label>
				<input type="number" min="2" step="1" style="width:7em" class="form-control" ng-model="intervals" ng-change="setInterval()"
				 ng-disabled="!fromDate || !toDate" tooltip title="Number of evaluations between timespan.">
			</div>
			<div class="form-group">
				<label class="control-label">Step Duration (m)</label>
				<input type="number" min="1" step="1" style="width:7em" class="form-control" ng-model="duration" ng-change="setDuration()"
				 ng-disabled="!fromDate || !toDate" tooltip title="Step duration in minutes between intervals.">
			</div>

		</form>
	</div>
</div>
<div class="row" style="margin-bottom:15px;">
	<div class="col-lg-12">
		</p>
		<form class="form-inline">
			<div class="form-group">
				<label class="control-label">Email</label>
				<input type="email" class="form-control" style="width:20em" ng-model="email">
			</div>
			<div class="form-group">
				<label class="control-label">Template Group</label>
				<input type="text" class="form-control" style="width:20em" ng-model="template_group" tooltip title="Set which result to use for the template by setting an opentsdb group (aka tagset) in the format of k=v,m=o. The first result for which the specified group is a subset of a result is used. If no results are a subset of the specified group, then the first result is chosen.">
			</div>
			<div class="form-group">
				<label class="control-label">Incident Id</label>
				<input type="number" class="form-control" style="width:10em" ng-model="incidentId" tooltip title="Incident Id to use for preview notifications">
			</div>
			<div class="form-group">
				<button class="btn btn-primary" ng-click="test()">Test {{selected_alert}}</button>
			</div>
		</form>
	</div>
</div>
<div class="row" ng-show="running">
	<div class="col-lg-12">
		<div class="alert alert-info">
			Running...
		</div>
	</div>
</div>
<div class="row" ng-show="error">
	<div class="col-lg-12">
		<pre class="alert alert-danger" ng-bind="error" style="white-space: pre-wrap;"></pre>
	</div>
</div>
<div class="row" ng-show="warning.length > 0">
	<div class="col-lg-12" ng-repeat="w in warning track by $index">
		<div class="alert alert-warning" ng-bind="w"></div>
	</div>
</div>

<ul class="nav nav-tabs">
	<li ng-class="{active: tab == 'results'}"><a href ng-click="tab = 'results'">Results</a></li>
	<li ng-class="{active: tab == 'template'}"><a href ng-click="tab = 'template'">Template</a></li>
	<li ng-class="{active: tab == 'timeline'}"><a href ng-click="tab = 'timeline'">Timeline</a></li>
	<li ng-class="{active: tab == 'notifications'}"><a href ng-click="tab = 'notifications'">Notifications</a></li>
	<li ng-class="{active: tab == 'anotifications'}"><a href ng-click="tab = 'anotifications'">Action Notifications</a></li>
</ul>

<div class="tab-content">
	<div class="tab-pane" ng-class="{active: tab == 'timeline'}">
		<div ng-if="tab == 'timeline' && fromDate && toDate">
			<div class="row">
				<div class="col-lg-12 timeline" ts-time-line></div>
			</div>
			<div class="row">
				<div class="panel-group" ng-repeat="entry in entries" ng-init="name = entry.key; a = entry.value">
					<div class="panel panel-default">
						<div class="panel-heading panel-title" ng-click="collapse('group' + $index)">
							<span ng-bind="name"></span>
							<span class="pull-right" ng-bind="a.History.length + ' events'"></span>
						</div>
						<div class="panel-body" ng-if="shown['group' + $index]">
							<div class="panel-group">
								<div class="panel" ng-class="panelClass(v.Status)" ng-repeat="v in a.History">
									<div class="panel-heading" ng-click="collapse('panel' + $parent.$index + '-' + $index,entry,v)" id="{{'panel' + $parent.$index + '-' + $index}}">
										<h4 class="panel-title">
											<a href>
												<span ng-bind="name + ': ' + v.Status"></span>
												<span class="pull-right" ng-show="v.Time" ts-time="v.Time" ts-end-time="v.EndTime" no-link="true"></span>
											</a>
										</h4>
									</div>
									<div class="panel-body" ng-if="shown['panel' + $parent.$index + '-' + $index]">
										<div ng-show="!v.doneLoading">Loading...</div>
										<div class="row" ng-show="v.error">
											<div class="col-lg-12">
												<pre class="alert alert-danger" ng-bind="v.error" style="white-space: pre-wrap;"></pre>
											</div>
										</div>
										<div class="panel panel-default">
											<div class="panel-heading">
												<h3 class="panel-title">Subject</h3>
											</div>
											<div class="panel-body template" ng-bind="v.subject"></div>
										</div>
										<div class="panel panel-default">
											<div class="panel-heading">
												<h3 class="panel-title">Body</h3>
											</div>
											<div class="panel-body template" ng-bind-html="v.body"></div>
										</div>
									</div>
								</div>
							</div>
						</div>
					</div>
				</div>
			</div>
		</div>
	</div>
	<div class="tab-pane" ng-class="{active: tab == 'template'}">
		<div class="panel panel-default">
			<div class="panel-heading">
				<h3 class="panel-title">Subject</h3>
			</div>
			<div class="panel-body template" ng-bind="subject"></div>
		</div>
		<div class="panel panel-default">
			<div class="panel-heading">
				<h3 class="panel-title">Body</h3>
			</div>
			<div class="panel-body template" ng-bind-html="body"></div>
		</div>
		<div class="panel panel-default" ng-if="emailSubject">
			<div class="panel-heading">
				<h3 class="panel-title">Email Subject</h3>
			</div>
			<div class="panel-body template" ng-bind="emailSubject"></div>
		</div>
		<div class="panel panel-default" ng-if="emailBody">
			<div class="panel-heading">
				<h3 class="panel-title">Email Body</h3>
			</div>
			<div class="panel-body template" ng-bind-html="emailBody"></div>
		</div>
		<div class="panel panel-default" ng-repeat="(name, bod) in customTemplates">
			<div class="panel-heading">
				<h3 class="panel-title">{{name}}</h3>
			</div>
			<div class="panel-body template" ng-bind-html="bod"></div>
		</div>
		<h4>Available Variables</h4>
		<pre ng-bind="data"></pre>
	</div>
	<div class="tab-pane" ng-class="{active: tab == 'results'}">
		<div class="row">
			<div class="col-sm-6">
				<table class="table">
					<thead>
						<tr>
							<th>Time</th>
							<th>Criticals</th>
							<th>Warnings</th>
							<th>Normals</th>
							<th>Errors</th>
						</tr>
					</thead>
					<tbody>
						<tr ng-repeat="set in sets">
							<td>
								<a href="#" ng-bind="set.Time" ng-click="scrollToInterval($index)"></a>
							</td>
							<td ng-bind="set.Critical || ''" ng-class="set.Critical ? 'danger' : ''"></td>
							<td ng-bind="set.Warning || ''" ng-class="set.Warning ? 'warning' : ''"></td>
							<td ng-bind="set.Normal || ''" ng-class="set.Normal ? 'success' : ''"></td>
							<td ng-bind="set.Error || ''" ng-class="set.Error ? 'danger' : ''"></td>
						</tr>
					</tbody>
				</table>
			</div>
		</div>
		<div class="row" ng-repeat="set in sets">
			<div class="col-sm-12">
				<h4 id="time-{{$index}}">
					Time: {{set.Time}}
					<small>criticals: {{set.Critical}}, warnings: {{set.Warning}}, normals: {{set.Normal}}, errors: {{set.Error}}</small>
					<button class="btn btn-default btn-sm" ng-hide="set.Results" ng-click="show(set)" ng-bind="set.Show || 'show'" ng-disabled="set.Show"></button>
				</h4>
				<table class="table" ng-show="set.Results">
					<thead>
						<tr>
							<th>Group</th>
							<th>Status</th>
							<th>Expression</th>
							<th>Result</th>
							<th>Computations</th>
						</tr>
					</thead>
					<tbody ng-repeat="r in set.Results" ng-init="result = r.Result; group = r.Group">
						<tr>
							<td rowspan="2" ng-bind="zws(group)" ng-click="setTemplateGroup(group)"></td>
							<td rowspan="2" ng-bind="result.Status" ng-class="panelClass(result.Status, '')"></td>
							<td ng-if="result.Crit">critical</td>
							<td ng-if="result.Crit">
								<pre ng-bind="json(result.Crit.Value)" ng-show="result.Crit"></pre>
							</td>
							<td ng-if="result.Crit" ts-computations="result.Crit.Computations"></td>
						</tr>
						<tr ng-if="result.Warn">
							<td>warning</td>
							<td>
								<pre ng-bind="json(result.Warn.Value)" ng-show="result.Warn"></pre>
							</td>
							<td ts-computations="result.Warn.Computations"></td>
						</tr>
					</tbody>
				</table>
			</div>
		</div>
	</div>
	<div class="tab-pane" ng-class="{active: tab == 'notifications'}">
		<div style='margin-top:10px;'>
			<div class="panel panel-default" ng-repeat="(name, dat) in notifications">
				<div class="panel-heading">
					<h3 class="panel-title">{{name}}</h3>
				</div>
				<div class="panel-body">
					<notification dat="dat"></notification>
				</div>
				<div ng-hide="notifications" class='col-md-12'>
					<h4>No Notifications</h4>
				</div>
			</div>
		</div>
	</div>

	<div class="tab-pane" ng-class="{active: tab == 'anotifications'}">
		<div style='margin-top:10px;'>
			
			<div class="dropdown selectorDropdown" style="float:none;margin-bottom:10px;" ng-if="actionNotifications">
				<button class="btn btn-primary btn-xs dropdown-toggle" type="button" data-toggle="dropdown">
						{{notificationToShow}} <i class="fa fa-caret-down"></i>
					</button>
					<ul class="dropdown-menu section-button" role="menu">
						<li role="presentation" ng-repeat="(n, ats) in actionNotifications"><a role="menuitem" tabindex="-1" ng-click="setNotificationToShow(n)">{{n}}</a></li>
					</ul>
			</div>
<<<<<<< HEAD
			<div ng-repeat="(n, ats) in actionNotifications">
				<div class="panel panel-default" ng-if="n==notificationToShow" ng-repeat="(at, dat) in ats">
					<div class="panel-heading">
						<h3 class="panel-title">{{n}} {{at}}</h3>
=======
			<div class="modal-body">
				<div class="form-horizontal">
					<div class="form-group">
						<label class="col-sm-2 control-label">Username</label>
						<div class="col-sm-6">
							<username-input></username-input>
						</div>
>>>>>>> eebfa177
					</div>
					<div class="panel-body">
						<notification dat="dat"></notification>
					</div>
					<div ng-hide="notifications" class='col-md-12'>
						<h4>No Notifications</h4>
					</div>
				</div>
			</div>
		</div>
	</div>

	<!-- Save Modal -->
	<div class="modal fade" id="configSaveModal" tabindex="-1" role="dialog">
		<div class="modal-dialog modal-admin" role="document">
			<div class="modal-content">
				<div class="modal-header">
					<button type="button" class="close" data-dismiss="modal" aria-label="Close"><span aria-hidden="true">&times;</span></button>
					<h4 class="modal-title" id="myModalLabel">Save Configuration</h4>
				</div>
				<div class="modal-body">
					<div class="form-horizontal">
						<div class="form-group">
							<label class="col-sm-2 control-label">Username22</label>
							<div class="col-sm-6">
								<username-input></username-input>
							</div>
						</div>
						<div class="form-group">
							<label class="col-sm-2 control-label">Message</label>
							<div class="col-sm-6">
								<textarea rows="10" class="form-control" ng-model="message"></textarea>
							</div>
						</div>
					</div>
				</div>
				<div>
					<pre ng-bind="diff"></pre>
				</div>
				<div class="modal-footer">
					<button type="button" class="btn btn-primary" ng-click="diffConfig()">Refresh Diff</button>
					<button type="button" class="btn btn-default" data-dismiss="modal">Close</button>
					<button type="button" class="btn btn-primary" ng-class="runningChanged == true ? 'alert-warning' : ''" data-dismiss="modal"
					 ng-click="saveConfig()" title="This will save and reload the config if the config is valid. If the config is not valid (or if the Diff has changed since viewing it) the config will not be saved and a reload will not happen. If this button is yellow (warning) then the running config has changed since you started editing on the rule page - be careful not to overwrite other's changes.">Save and Reload</button>
				</div>
			</div>
		</div>
	</div><|MERGE_RESOLUTION|>--- conflicted
+++ resolved
@@ -361,20 +361,10 @@
 						<li role="presentation" ng-repeat="(n, ats) in actionNotifications"><a role="menuitem" tabindex="-1" ng-click="setNotificationToShow(n)">{{n}}</a></li>
 					</ul>
 			</div>
-<<<<<<< HEAD
 			<div ng-repeat="(n, ats) in actionNotifications">
 				<div class="panel panel-default" ng-if="n==notificationToShow" ng-repeat="(at, dat) in ats">
 					<div class="panel-heading">
 						<h3 class="panel-title">{{n}} {{at}}</h3>
-=======
-			<div class="modal-body">
-				<div class="form-horizontal">
-					<div class="form-group">
-						<label class="col-sm-2 control-label">Username</label>
-						<div class="col-sm-6">
-							<username-input></username-input>
-						</div>
->>>>>>> eebfa177
 					</div>
 					<div class="panel-body">
 						<notification dat="dat"></notification>
@@ -387,7 +377,6 @@
 		</div>
 	</div>
 
-	<!-- Save Modal -->
 	<div class="modal fade" id="configSaveModal" tabindex="-1" role="dialog">
 		<div class="modal-dialog modal-admin" role="document">
 			<div class="modal-content">
