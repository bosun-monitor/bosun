--- conflicted
+++ resolved
@@ -112,11 +112,8 @@
 		unjoinedOk:     unjoinedOk,
 		Backends:       backends,
 		BosunProviders: providers,
-<<<<<<< HEAD
 		httpHeaders:    httpHeaders,
-=======
 		Timer:          T,
->>>>>>> 80f8fc9b
 	}
 	return e.ExecuteState(s)
 }
