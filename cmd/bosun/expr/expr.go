--- conflicted
+++ resolved
@@ -110,11 +110,8 @@
 		unjoinedOk:     unjoinedOk,
 		Backends:       backends,
 		BosunProviders: providers,
-<<<<<<< HEAD
 		supplicant:     supplicant,
-=======
 		Timer:          T,
->>>>>>> 0a408bd3
 	}
 	return e.ExecuteState(s)
 }
