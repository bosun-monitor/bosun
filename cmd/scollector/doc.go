--- conflicted
+++ resolved
@@ -253,14 +253,12 @@
 scollector has full Windows support. It can be run standalone, or installed as a
 service (see -winsvc). The Event Log is used when installed as a service.
 
-<<<<<<< HEAD
+
 Database collector
 
 For configuring the database collector see:
 
 http://bosun.org/scollector/database-collector
-=======
->>>>>>> 33adb0f8
 
 */
 package main