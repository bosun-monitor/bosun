--- conflicted
+++ resolved
@@ -50,11 +50,8 @@
 	// namespace
 	ElasticIndexFilters []string
 	RabbitMQ            []RabbitMQ
-<<<<<<< HEAD
+	Nexpose             []Nexpose
 	Database            []Database
-=======
-	Nexpose             []Nexpose
->>>>>>> e8d16d51
 }
 
 type HAProxy struct {
