package collectors

import (
	"fmt"
	"regexp"
	"strconv"
	"strings"

	"github.com/StackExchange/scollector/metadata"
	"github.com/StackExchange/scollector/opentsdb"
)

func init() {
	collectors = append(collectors, &IntervalCollector{F: c_procstats_linux})
}

var uptimeRE = regexp.MustCompile(`(\S+)\s+(\S+)`)
var meminfoRE = regexp.MustCompile(`(\w+):\s+(\d+)\s+(\w+)`)
var vmstatRE = regexp.MustCompile(`(\w+)\s+(\d+)`)
var statRE = regexp.MustCompile(`(\w+)\s+(.*)`)
var statCpuRE = regexp.MustCompile(`cpu(\d+)`)
var loadavgRE = regexp.MustCompile(`(\S+)\s+(\S+)\s+(\S+)\s+(\d+)/(\d+)\s+`)
var inoutRE = regexp.MustCompile(`(.*)(in|out)`)

var CPU_FIELDS = []string{
	"user",
	"nice",
	"system",
	"idle",
	"iowait",
	"irq",
	"softirq",
	"steal",
	"guest",
	"guest_nice",
}

func c_procstats_linux() (opentsdb.MultiDataPoint, error) {
	var md opentsdb.MultiDataPoint
	var Error error
	if err := readLine("/proc/uptime", func(s string) error {
		m := uptimeRE.FindStringSubmatch(s)
		if m == nil {
			return nil
		}
<<<<<<< HEAD
		Add(&md, "linux.uptime_total", m[1], nil, metadata.Counter, metadata.Second, "total number of seconds the system has been up")
		Add(&md, "linux.uptime_idle", m[2], nil, metadata.Counter, metadata.Second, "total number of seconds the systemhas spent idle,")
=======
		Add(&md, "linux.uptime_total", m[1], nil, metadata.Gauge, metadata.Second, osSystemUptimeDesc)
		Add(&md, "linux.uptime_now", m[2], nil, metadata.Gauge, metadata.Second, "")
		Add(&md, osSystemUptime, m[1], nil, metadata.Gauge, metadata.Second, osSystemUptimeDesc)
>>>>>>> 7d6faeac
		return nil
	}); err != nil {
		Error = err
	}
	mem := make(map[string]float64)
	if err := readLine("/proc/meminfo", func(s string) error {
		m := meminfoRE.FindStringSubmatch(s)
		if m == nil {
			return nil
		}
		i, err := strconv.ParseFloat(m[2], 64)
		if err != nil {
			return err
		}
		mem[m[1]] = i
		Add(&md, "linux.mem."+strings.ToLower(m[1]), m[2], nil, metadata.Unknown, metadata.None, "")
		return nil
	}); err != nil {
		Error = err
	}
	Add(&md, osMemTotal, int(mem["MemTotal"])*1024, nil, metadata.Gauge, metadata.Bytes, "")
	Add(&md, osMemFree, int(mem["MemFree"])*1024, nil, metadata.Gauge, metadata.Bytes, "")
	Add(&md, osMemUsed, (int(mem["MemTotal"])-(int(mem["MemFree"])+int(mem["Buffers"])+int(mem["Cached"])))*1024, nil, metadata.Gauge, metadata.Bytes,
		"Total Memory - Free Memory+Cached+Buffers")
	if mem["MemTotal"] != 0 {
		Add(&md, osMemPctFree, (mem["MemFree"]+mem["Buffers"]+mem["Cached"])/mem["MemTotal"]*100, nil, metadata.Gauge, metadata.Pct,
			"Percent of Memory Free + Cached _ Buffers")
	}
	// vmstat_desc := map[string]string{
	// 	"pgpgin": "test",
	// }
	if err := readLine("/proc/vmstat", func(s string) error {
		m := vmstatRE.FindStringSubmatch(s)
		if m == nil {
			return nil
		}
		switch m[1] {
		case "pgpgin", "pgpgout", "pswpin", "pswpout", "pgfault", "pgmajfault":
			mio := inoutRE.FindStringSubmatch(m[1])
			if mio != nil {
				Add(&md, "linux.mem."+mio[1], m[2], opentsdb.TagSet{"direction": mio[2]}, metadata.Counter, metadata.None, "")
			} else {
				Add(&md, "linux.mem."+m[1], m[2], nil, metadata.Counter, metadata.None, "")
			}
		default:
			Add(&md, "linux.mem."+m[1], m[2], nil, metadata.Counter, metadata.None, "")
		}
		return nil
	}); err != nil {
		Error = err
	}
	num_cores := 0
	var t_util float64
	cpu_stat_desc := map[string]string{
		"user":       "normal processes executing in user mode",
		"nice":       "niced processes executing in user mode",
		"system":     "processes executing in kernel mode",
		"idle":       "twiddling thumbs",
		"iowait":     "waiting for I/O to complete",
		"irq":        "servicing interrupts",
		"softirq":    "servicing soft irqs",
		"steal":      "involuntary wait",
		"guest":      "running a guest vm",
		"guest_nice": "running a niced guest vm",
	}
	if err := readLine("/proc/stat", func(s string) error {
		m := statRE.FindStringSubmatch(s)
		if m == nil {
			return nil
		}
		if strings.HasPrefix(m[1], "cpu") {
			metric_percpu := ""
			tag_cpu := ""
			cpu_m := statCpuRE.FindStringSubmatch(m[1])
			if cpu_m != nil {
				num_cores += 1
				metric_percpu = ".percpu"
				tag_cpu = cpu_m[1]
			}
			fields := strings.Fields(m[2])
			for i, value := range fields {
				if i >= len(CPU_FIELDS) {
					break
				}
				tags := opentsdb.TagSet{
					"type": CPU_FIELDS[i],
				}
				if tag_cpu != "" {
					tags["cpu"] = tag_cpu
				}
				var desc string
				desc, _ = cpu_stat_desc[CPU_FIELDS[i]]
				Add(&md, "linux.cpu"+metric_percpu, value, tags, metadata.Counter, metadata.CHz, desc)
			}
			if metric_percpu == "" {
				if len(fields) < 3 {
					return nil
				}
				user, err := strconv.ParseFloat(fields[0], 64)
				if err != nil {
					return nil
				}
				nice, err := strconv.ParseFloat(fields[1], 64)
				if err != nil {
					return nil
				}
				system, err := strconv.ParseFloat(fields[2], 64)
				if err != nil {
					return nil
				}
				t_util = user + nice + system
			}
		} else if m[1] == "intr" {
			Add(&md, "linux.intr", strings.Fields(m[2])[0], nil, metadata.Counter, metadata.Interupt, "")
		} else if m[1] == "ctxt" {
			Add(&md, "linux.ctxt", m[2], nil, metadata.Counter, metadata.ContextSwitch, "")
		} else if m[1] == "processes" {
			Add(&md, "linux.processes", m[2], nil, metadata.Counter, metadata.Process,
				"The number  of processes and threads created, which includes (but  is not limited  to) those  created by  calls to the  fork() and clone() system calls.")
		} else if m[1] == "procs_blocked" {
			Add(&md, "linux.procs_blocked", m[2], nil, metadata.Gauge, metadata.Process, "The  number of  processes currently blocked, waiting for I/O to complete.")
		}
		return nil
	}); err != nil {
		Error = err
	}
	if num_cores != 0 && t_util != 0 {
		Add(&md, osCPU, t_util/float64(num_cores), nil, metadata.Unknown, metadata.None, "")
	}
	if err := readLine("/proc/loadavg", func(s string) error {
		m := loadavgRE.FindStringSubmatch(s)
		if m == nil {
			return nil
		}
		Add(&md, "linux.loadavg_1_min", m[1], nil, metadata.Gauge, metadata.Load, "")
		Add(&md, "linux.loadavg_5_min", m[2], nil, metadata.Gauge, metadata.Load, "")
		Add(&md, "linux.loadavg_15_min", m[3], nil, metadata.Gauge, metadata.Load, "")
		Add(&md, "linux.loadavg_runnable", m[4], nil, metadata.Gauge, metadata.Process, "")
		Add(&md, "linux.loadavg_total_threads", m[5], nil, metadata.Gauge, metadata.Process, "")
		return nil
	}); err != nil {
		Error = err
	}
	if err := readLine("/proc/sys/kernel/random/entropy_avail", func(s string) error {
		Add(&md, "linux.entropy_avail", strings.TrimSpace(s), nil, metadata.Gauge, metadata.Entropy, "The remaing amount of entropy available to the system. If it is low or hitting zero processes might be blocked waiting for extropy")
		return nil
	}); err != nil {
		Error = err
	}
	irq_type_desc := map[string]string{
		"NMI": "Non-maskable interrupts",
		"LOC": "Local timer interrupts",
		"SPU": "Spurious interrupts",
		"PMI": "Performance monitoring interrupts",
		"IWI": "IRQ work interrupts",
		"RES": "Rescheduling interrupts",
		"CAL": "Funcation call interupts",
		"TLB": "TLB (translation lookaside buffer) shootdowns",
		"TRM": "Thermal event interrupts",
		"THR": "hreshold APIC interrupts",
		"MCE": "Machine check exceptions",
		"MCP": "Machine Check polls",
	}
	num_cpus := 0
	if err := readLine("/proc/interrupts", func(s string) error {
		cols := strings.Fields(s)
		if num_cpus == 0 {
			num_cpus = len(cols)
			return nil
		} else if len(cols) < 2 {
			return nil
		}
		irq_type := strings.TrimRight(cols[0], ":")
		if !IsAlNum(irq_type) {
			return nil
		}
		if IsDigit(irq_type) {
			if cols[len(cols)-2] == "PCI-MSI-edge" && strings.Contains(cols[len(cols)-1], "eth") {
				irq_type = cols[len(cols)-1]
			} else {
				// Interrupt type is just a number, ignore.
				return nil
			}
		}
		for i, val := range cols[1:] {
			if i >= num_cpus {
				// All values read, remaining cols contain textual description.
				break
			}
			if !IsDigit(val) {
				// Something is weird, there should only be digit values.
				return fmt.Errorf("interrupts: unexpected value: %v", val)
				break
			}
			var desc string
			desc, _ = irq_type_desc[irq_type]
			Add(&md, "linux.interrupts", val, opentsdb.TagSet{"type": irq_type, "cpu": strconv.Itoa(i)}, metadata.Gauge, metadata.Interupt, desc)
		}
		return nil
	}); err != nil {
		Error = err
	}
	if err := readLine("/proc/net/sockstat", func(s string) error {
		cols := strings.Fields(s)
		switch cols[0] {
		case "sockets:":
			if len(cols) < 3 {
				return fmt.Errorf("sockstat: error parsing sockets line")
			}
			Add(&md, "linux.net.sockets.used", cols[2], nil, metadata.Gauge, metadata.Socket, "")
		case "TCP:":
			if len(cols) < 11 {
				return fmt.Errorf("sockstat: error parsing tcp line")
			}
			Add(&md, "linux.net.sockets.tcp_in_use", cols[2], nil, metadata.Gauge, metadata.Socket, "")
			Add(&md, "linux.net.sockets.tcp_orphaned", cols[4], nil, metadata.Gauge, metadata.Socket, "")
			Add(&md, "linux.net.sockets.tcp_time_wait", cols[6], nil, metadata.Gauge, metadata.Socket, "")
			Add(&md, "linux.net.sockets.tcp_allocated", cols[8], nil, metadata.Gauge, metadata.None, "")
			Add(&md, "linux.net.sockets.tcp_mem", cols[10], nil, metadata.Gauge, metadata.None, "")
		case "UDP:":
			if len(cols) < 5 {
				return fmt.Errorf("sockstat: error parsing udp line")
			}
			Add(&md, "linux.net.sockets.udp_in_use", cols[2], nil, metadata.Gauge, metadata.Socket, "")
			Add(&md, "linux.net.sockets.udp_mem", cols[4], nil, metadata.Gauge, metadata.Page, "")
		case "UDPLITE:":
			if len(cols) < 3 {
				return fmt.Errorf("sockstat: error parsing udplite line")
			}
			Add(&md, "linux.net.sockets.udplite_in_use", cols[2], nil, metadata.Gauge, metadata.Socket, "")
		case "RAW:":
			if len(cols) < 3 {
				return fmt.Errorf("sockstat: error parsing raw line")
			}
			Add(&md, "linux.net.sockets.raw_in_use", cols[2], nil, metadata.Gauge, metadata.Socket, "")
		case "FRAG:":
			if len(cols) < 5 {
				return fmt.Errorf("sockstat: error parsing frag line")
			}
			Add(&md, "linux.net.sockets.frag_in_use", cols[2], nil, metadata.Gauge, metadata.Socket, "")
			Add(&md, "linux.net.sockets.frag_mem", cols[4], nil, metadata.Gauge, metadata.Bytes, "")
		}
		return nil
	}); err != nil {
		Error = err
	}
	ln := 0
	var headers []string
	if err := readLine("/proc/net/netstat", func(s string) error {
		cols := strings.Fields(s)
		if ln%2 == 0 {
			headers = cols
		} else {
			if len(cols) < 1 || len(cols) != len(headers) {
				return fmt.Errorf("netstat: parsing failed")
			}
			root := strings.ToLower(strings.TrimSuffix(headers[0], "Ext:"))
			for i, v := range cols[1:] {
				i++
				m := "linux.net.stat." + root + "." + strings.TrimPrefix(strings.ToLower(headers[i]), "tcp")
				Add(&md, m, v, nil, metadata.Gauge, metadata.None, "")
			}
		}
		ln += 1
		return nil
	}); err != nil {
		Error = err
	}
	ln = 0
	if err := readLine("/proc/net/snmp", func(s string) error {
		ln++
		if ln%2 != 0 {
			f := strings.Fields(s)
			if len(f) < 2 {
				return fmt.Errorf("Failed to parse header line")
			}
			headers = f
		} else {
			values := strings.Fields(s)
			if len(values) != len(headers) {
				return fmt.Errorf("Mismatched header and value length")
			}
			proto := strings.ToLower(strings.TrimSuffix(values[0], ":"))
			for i, v := range values {
				if i == 0 {
					continue
				}
				var stype metadata.RateType = metadata.Counter
				stat := strings.ToLower(headers[i])
				if strings.HasPrefix(stat, "rto") {
					stype = metadata.Gauge
				}
				Add(&md, "linux.net.stat."+proto+"."+stat, v, nil, stype, metadata.None, "")
			}
		}
		return nil
	}); err != nil {
		Error = err
	}
	return md, Error
}<|MERGE_RESOLUTION|>--- conflicted
+++ resolved
@@ -43,14 +43,9 @@
 		if m == nil {
 			return nil
 		}
-<<<<<<< HEAD
-		Add(&md, "linux.uptime_total", m[1], nil, metadata.Counter, metadata.Second, "total number of seconds the system has been up")
-		Add(&md, "linux.uptime_idle", m[2], nil, metadata.Counter, metadata.Second, "total number of seconds the systemhas spent idle,")
-=======
 		Add(&md, "linux.uptime_total", m[1], nil, metadata.Gauge, metadata.Second, osSystemUptimeDesc)
 		Add(&md, "linux.uptime_now", m[2], nil, metadata.Gauge, metadata.Second, "")
 		Add(&md, osSystemUptime, m[1], nil, metadata.Gauge, metadata.Second, osSystemUptimeDesc)
->>>>>>> 7d6faeac
 		return nil
 	}); err != nil {
 		Error = err
