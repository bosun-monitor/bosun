--- conflicted
+++ resolved
@@ -6,11 +6,8 @@
 	"encoding/json"
 	"io/ioutil"
 	"net/http"
-<<<<<<< HEAD
 	"os"
-=======
 	"sync/atomic"
->>>>>>> fd350136
 	"time"
 
 	"bosun.org/metadata"
