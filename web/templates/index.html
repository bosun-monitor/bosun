--- conflicted
+++ resolved
@@ -18,14 +18,9 @@
 				</div>
 				<div class="navbar-collapse collapse">
 					<ul class="nav navbar-nav">
-<<<<<<< HEAD
 						<li ng-class="active('items')"><a href="/items">Items</a></li>
 						<li ng-class="active('expr')"><a href="/expr">Expression</a></li>
-=======
-						<li><a href="/items">Items</a></li>
-						<li><a href="/expr">Expression</a></li>
-						<li><a href="/graph">Graph</a></li>
->>>>>>> 911f8c31
+						<li ng-class="active('graph')"><a href="/graph">Graph</a></li>
 					</ul>
 				</div>
 			</div>
