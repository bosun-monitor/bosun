/// <reference path="angular.d.ts" />
/// <reference path="angular-route.d.ts" />
/// <reference path="bootstrap.d.ts" />
/// <reference path="moment.d.ts" />
/// <reference path="rickshaw.d.ts" />
var tsafApp = angular.module('tsafApp', [
    'ngRoute',
    'tsafControllers',
    'mgcrea.ngStrap'
]);

tsafApp.config([
    '$routeProvider', '$locationProvider', function ($routeProvider, $locationProvider) {
        $locationProvider.html5Mode(true);
        $routeProvider.when('/', {
            templateUrl: 'partials/dashboard.html',
            controller: 'DashboardCtrl'
        }).when('/items', {
            templateUrl: 'partials/items.html',
            controller: 'ItemsCtrl'
        }).when('/expr', {
            templateUrl: 'partials/expr.html',
            controller: 'ExprCtrl'
        }).when('/graph', {
            templateUrl: 'partials/graph.html',
            controller: 'GraphCtrl'
        }).when('/host', {
            templateUrl: 'partials/host.html',
            controller: 'HostCtrl'
        }).otherwise({
            redirectTo: '/'
        });
    }]);

var tsafControllers = angular.module('tsafControllers', []);

tsafControllers.controller('TsafCtrl', [
    '$scope', '$route', function ($scope, $route) {
        $scope.active = function (v) {
            if (!$route.current) {
                return null;
            }
            if ($route.current.loadedTemplateUrl == 'partials/' + v + '.html') {
                return { active: true };
            }
            return null;
        };
    }]);

tsafControllers.controller('DashboardCtrl', [
    '$scope', '$http', function ($scope, $http) {
        $http.get('/api/alerts').success(function (data) {
            angular.forEach(data.Status, function (v, k) {
                v.Touched = moment(v.Touched).utc();
                angular.forEach(v.History, function (v, k) {
                    v.Time = moment(v.Time).utc();
                });
                v.last = v.History[v.History.length - 1];
            });
            $scope.schedule = data;
        });
        $scope.collapse = function (i) {
            $('#collapse' + i).collapse('toggle');
        };
        $scope.panel = function (status) {
            if (status == "critical") {
                return "panel-danger";
            } else if (status == "warning") {
                return "panel-warning";
            }
            return "panel-default";
        };
    }]);

tsafControllers.controller('ItemsCtrl', [
    '$scope', '$http', function ($scope, $http) {
        $http.get('/api/metric').success(function (data) {
            $scope.metrics = data;
        }).error(function (error) {
            $scope.status = 'Unable to fetch metrics: ' + error;
        });
        $http.get('/api/tagv/host').success(function (data) {
            $scope.hosts = data;
        }).error(function (error) {
            $scope.status = 'Unable to fetch hosts: ' + error;
        });
    }]);

tsafControllers.controller('ExprCtrl', [
    '$scope', '$http', '$location', '$route', function ($scope, $http, $location, $route) {
        var current = $location.hash();
        if (!current) {
            $location.hash('avg(q("avg:os.cpu{host=ny-devtsdb04.ds.stackexchange.com}", "5m")) > 0.5');
            return;
        }
        $scope.expr = current;
        $scope.running = current;
        $http.get('/api/expr?q=' + encodeURIComponent(current)).success(function (data) {
            $scope.result = data;
            $scope.running = '';
        }).error(function (error) {
            $scope.error = error;
            $scope.running = '';
        });
        $scope.json = function (v) {
            return JSON.stringify(v, null, '  ');
        };
        $scope.set = function () {
            $location.hash($scope.expr);
            $route.reload();
        };
    }]);

tsafControllers.controller('GraphCtrl', [
    '$scope', '$http', '$location', '$route', function ($scope, $http, $location, $route) {
        $scope.aggregators = ["sum", "min", "max", "avg", "dev", "zimsum", "mimmin", "minmax"];
        $scope.dsaggregators = ["", "sum", "min", "max", "avg", "dev", "zimsum", "mimmin", "minmax"];
        var search = $location.search();
        $scope.ds = search.ds || '';
        $scope.aggregator = search.aggregator || 'sum';
        $scope.rate = search.rate == 'true';
        $scope.start = search.start || '1d-ago';
        $scope.metric = search.metric;
        $scope.counter = search.counter == 'true';
        $scope.dstime = search.dstime;
        $scope.end = search.end;
        $scope.cmax = search.cmax;
        $scope.creset = search.creset;
        $scope.tagset = search.tags ? JSON.parse(search.tags) : {};
        $http.get('/api/metric').success(function (data) {
            $scope.metrics = data;
        }).error(function (error) {
            $scope.error = 'Unable to fetch metrics: ' + error;
        });
        $scope.GetTagKByMetric = function () {
            var tagset = {};
            $scope.tagvs = {};
            $http.get('/api/tagk/' + $scope.metric).success(function (data) {
                if (data instanceof Array) {
                    for (var i = 0; i < data.length; i++) {
                        tagset[data[i]] = $scope.tagset[data[i]] || '';
                        GetTagVs(data[i]);
                    }
                    $scope.tagset = tagset;
                }
            }).error(function (error) {
                $scope.error = 'Unable to fetch metrics: ' + error;
            });
        };
        function TagsAsQS(ts) {
            var qts = new Array();
            for (var key in $scope.tagset) {
                if ($scope.tagset.hasOwnProperty(key)) {
                    if ($scope.tagset[key] != "") {
                        qts.push(key);
                        qts.push($scope.tagset[key]);
                    }
                }
            }
            return qts.join();
        }
        function MakeParam(qs, k, v) {
            if (v) {
                qs.push(encodeURIComponent(k) + "=" + encodeURIComponent(v));
            }
        }
        function GetTagVs(k) {
            $http.get('/api/tagv/' + k + '/' + $scope.metric).success(function (data) {
                $scope.tagvs[k] = data;
            }).error(function (error) {
                $scope.error = 'Unable to fetch metrics: ' + error;
            });
        }
        $scope.Query = function () {
            $location.search('start', $scope.start || null);
            $location.search('end', $scope.end || null);
            $location.search('aggregator', $scope.aggregator);
            $location.search('metric', $scope.metric);
            $location.search('rate', $scope.rate.toString());
            $location.search('ds', $scope.ds || null);
            $location.search('dstime', $scope.dstime || null);
            $location.search('counter', $scope.counter.toString());
            $location.search('cmax', $scope.cmax || null);
            $location.search('creset', $scope.creset || null);
            $location.search('tags', JSON.stringify($scope.tagset));
            $route.reload();
        };
        if (!$scope.metric) {
            return;
        }
        var qs = [];
        MakeParam(qs, "start", $scope.start);
        MakeParam(qs, "end", $scope.end);
        MakeParam(qs, "aggregator", $scope.aggregator);
        MakeParam(qs, "metric", $scope.metric);
        MakeParam(qs, "rate", $scope.rate.toString());
        MakeParam(qs, "tags", TagsAsQS($scope.tagset));
        if ($scope.ds && $scope.dstime) {
            MakeParam(qs, "downsample", $scope.dstime + '-' + $scope.ds);
        }
        MakeParam(qs, "counter", $scope.counter.toString());
        MakeParam(qs, "cmax", $scope.cmax);
        MakeParam(qs, "creset", $scope.creset);
        $scope.query = qs.join('&');
        $scope.running = $scope.query;
        $http.get('/api/query?' + $scope.query).success(function (data) {
            $scope.result = data;
            $scope.running = '';
            $scope.error = '';
        }).error(function (error) {
            $scope.error = error;
            $scope.running = '';
        });
    }]);

tsafControllers.controller('HostCtrl', [
    '$scope', '$http', '$location', '$route', function ($scope, $http, $location, $route) {
        $scope.host = ($location.search()).host;
        $scope.time = ($location.search()).time;
        $scope.idata = {};
        var cpu_q = 'metric=os.cpu&aggregator=avg&rate=true&start=' + $scope.time + '&tags=host,' + $scope.host;
        $http.get('/api/query?' + cpu_q).success(function (data) {
            $scope.cpu = data;
            $scope.running = '';
            $scope.error = '';
        }).error(function (error) {
            $scope.error = error;
            $scope.running = '';
        });
        $http.get('/api/tagv/iface/os.net.bytes?host=' + $scope.host).success(function (data) {
            $scope.interfaces = data;
            angular.forEach($scope.interfaces, function (i) {
                var net_bytes_q = 'metric=os.net.bytes&aggregator=avg&rate=true&start=' + $scope.time + '&tags=host,' + $scope.host + ',iface,' + i + ',direction,*';
                $http.get('/api/query?' + net_bytes_q).success(function (data) {
                    $scope.idata[i] = data;
                    $scope.running = '';
                    $scope.error = '';
                }).error(function (error) {
                    $scope.error = error;
                    $scope.running = '';
                });
            });
            $scope.running = '';
            $scope.error = '';
        }).error(function (error) {
            $scope.error = error;
            $scope.running = '';
        });
        var mem_total_q = 'metric=os.mem.total&aggregator=avg&start=' + $scope.time + '&tags=host,' + $scope.host;
        $http.get('/api/query?' + mem_total_q).success(function (data) {
            $scope.mem_total = data;
            $scope.running = '';
            $scope.error = '';
        }).error(function (error) {
            $scope.error = error;
            $scope.running = '';
        });
    }]);

tsafApp.directive("tsRickshaw", function () {
    return {
        templateUrl: '/partials/rickshaw.html',
        link: function (scope, elem, attrs) {
            scope.$watch(attrs.tsRickshaw, function (v) {
                if (!v) {
                    return;
                }
                var palette = new Rickshaw.Color.Palette();
                angular.forEach(v, function (i) {
                    if (!i.color) {
                        i.color = palette.color();
                    }
                });
                var rgraph = angular.element('.rgraph', elem);
                var graph_options = {
                    element: rgraph[0],
                    height: rgraph.height(),
                    min: 'auto',
                    series: v,
                    renderer: 'line'
                };
                if (attrs.max) {
                    graph_options.max = attrs.max;
                }
                if (attrs.renderer) {
                    graph_options.renderer = attrs.renderer;
                }
                var graph = new Rickshaw.Graph(graph_options);
                console.log(graph);
                var x_axis = new Rickshaw.Graph.Axis.Time({
                    graph: graph,
                    timeFixture: new Rickshaw.Fixtures.Time()
                });
                var y_axis = new Rickshaw.Graph.Axis.Y({
                    graph: graph,
                    orientation: 'left',
                    tickFormat: Rickshaw.Fixtures.Number.formatKMBT,
                    element: angular.element('.y_axis', elem)[0]
                });
<<<<<<< HEAD
                var hoverDetail = new Rickshaw.Graph.HoverDetail({
                    graph: graph
                });
                if (attrs.legend) {
                    var legend = new Rickshaw.Graph.Legend({
                        graph: graph,
                        element: angular.element('.legend', elem)[0]
                    });
                }
=======
>>>>>>> d5f6c42d
                graph.render();
                var legend = angular.element('.rlegend', elem)[0];
                var Hover = Rickshaw.Class.create(Rickshaw.Graph.HoverDetail, {
                    render: function (args) {
                        legend.innerHTML = args.formattedXValue;
                        args.detail.sort(function (a, b) {
                            return a.order - b.order;
                        }).forEach(function (d) {
                            var line = document.createElement('div');
                            line.className = 'rline';
                            var swatch = document.createElement('div');
                            swatch.className = 'rswatch';
                            swatch.style.backgroundColor = d.series.color;
                            var label = document.createElement('div');
                            label.className = 'rlabel';
                            label.innerHTML = d.name + ": " + d.formattedYValue;
                            line.appendChild(swatch);
                            line.appendChild(label);
                            legend.appendChild(line);
                            var dot = document.createElement('div');
                            dot.className = 'dot';
                            dot.style.top = graph.y(d.value.y0 + d.value.y) + 'px';
                            dot.style.borderColor = d.series.color;
                            this.element.appendChild(dot);
                            dot.className = 'dot active';
                            this.show();
                        }, this);
                    }
                });
                var hover = new Hover({ graph: graph });
            });
        }
    };
});

tsafApp.directive("tooltip", function () {
    return {
        link: function (scope, elem, attrs) {
            angular.element(elem[0]).tooltip({ placement: "bottom" });
        }
    };
});<|MERGE_RESOLUTION|>--- conflicted
+++ resolved
@@ -297,18 +297,6 @@
                     tickFormat: Rickshaw.Fixtures.Number.formatKMBT,
                     element: angular.element('.y_axis', elem)[0]
                 });
-<<<<<<< HEAD
-                var hoverDetail = new Rickshaw.Graph.HoverDetail({
-                    graph: graph
-                });
-                if (attrs.legend) {
-                    var legend = new Rickshaw.Graph.Legend({
-                        graph: graph,
-                        element: angular.element('.legend', elem)[0]
-                    });
-                }
-=======
->>>>>>> d5f6c42d
                 graph.render();
                 var legend = angular.element('.rlegend', elem)[0];
                 var Hover = Rickshaw.Class.create(Rickshaw.Graph.HoverDetail, {
