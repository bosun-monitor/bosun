--- conflicted
+++ resolved
@@ -100,12 +100,9 @@
 	$scope.json = (v: any) => {
 		return JSON.stringify(v, null, '  ');
 	};
-<<<<<<< HEAD
 	$scope.set = () => {
 		$location.hash($scope.expr);
 	};
-}]);
-=======
 }]);
 
 interface TagSet {
@@ -238,4 +235,3 @@
 		},
 	};
 });
->>>>>>> 2665066b
