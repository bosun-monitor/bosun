<<<<<<< HEAD
/// <reference path="angular.d.ts" />
/// <reference path="angular-route.d.ts" />
/// <reference path="angular-sanitize.d.ts" />
/// <reference path="bootstrap.d.ts" />
/// <reference path="moment.d.ts" />
/// <reference path="d3.d.ts" />

var tsafApp = angular.module('tsafApp', [
	'ngRoute',
	'tsafControllers',
	'mgcrea.ngStrap',
	'ngSanitize',
]);

tsafApp.config(['$routeProvider', '$locationProvider', function($routeProvider: ng.route.IRouteProvider, $locationProvider: ng.ILocationProvider) {
	$locationProvider.html5Mode(true);
	$routeProvider.
		when('/', {
			title: 'Dashboard',
			templateUrl: 'partials/dashboard.html',
			controller: 'DashboardCtrl',
		}).
		when('/items', {
			title: 'Items',
			templateUrl: 'partials/items.html',
			controller: 'ItemsCtrl',
		}).
		when('/expr', {
			title: 'Expression',
			templateUrl: 'partials/expr.html',
			controller: 'ExprCtrl',
		}).
		when('/graph', {
			title: 'Graph',
			templateUrl: 'partials/graph.html',
			controller: 'GraphCtrl',
		}).
		when('/host', {
			title: 'Host View',
			templateUrl: 'partials/host.html',
			controller: 'HostCtrl',
			reloadOnSearch: false,
		}).
		when('/rule', {
			title: 'Rule',
			templateUrl: 'partials/rule.html',
			controller: 'RuleCtrl',
		}).
		when('/silence', {
			title: 'Silence',
			templateUrl: 'partials/silence.html',
			controller: 'SilenceCtrl',
		}).
		when('/config', {
			title: 'Configuration',
			templateUrl: 'partials/config.html',
			controller: 'ConfigCtrl',
		}).
		when('/action', {
			title: 'Action',
			templateUrl: 'partials/action.html',
			controller: 'ActionCtrl',
		}).
		when('/history', {
			title: 'Alert History',
			templateUrl: 'partials/history.html',
			controller: 'HistoryCtrl',
		}).
		when('/put', {
			title: 'Data Entry',
			templateUrl: 'partials/put.html',
			controller: 'PutCtrl',
		}).
		otherwise({
			redirectTo: '/',
		});
}]);

interface IRootScope extends ng.IScope {
	title: string;
}

tsafApp.run(['$location', '$rootScope', function($location: ng.ILocationService, $rootScope: IRootScope) {
	$rootScope.$on('$routeChangeSuccess', function(event, current, previous) {
		$rootScope.title = current.$$route.title;
	});
}]);

var tsafControllers = angular.module('tsafControllers', []);

interface ITsafScope extends ng.IScope {
	active: (v: string) => any;
	json: (v: any) => string;
	btoa: (v: any) => string;
	encode: (v: string) => string;
	panelClass: (v: string) => string;
	timeanddate: number[];
	schedule: any;
	req_from_m: (m: string) => Request;
	refresh: () => any;
	animate: () => any;
	stop: () => any;
}

tsafControllers.controller('TsafCtrl', ['$scope', '$route', '$http', function($scope: ITsafScope, $route: ng.route.IRouteService, $http: ng.IHttpService) {
	$scope.active = (v: string) => {
		if (!$route.current) {
			return null;
		}
		if ($route.current.loadedTemplateUrl == 'partials/' + v + '.html') {
			return { active: true };
		}
		return null;
	};
	$scope.json = (v: any) => {
		return JSON.stringify(v, null, '  ');
	};
	$scope.btoa = (v: any) => {
		return btoa(v);
	};
	$scope.encode = (v: string) => {
		return encodeURIComponent(v);
	};
	$scope.req_from_m = (m: string) => {
		var r = new Request();
		var q = new Query();
		q.metric = m;
		r.queries.push(q);
		return r;
	};
	$scope.panelClass = (status: string) => {
		switch (status) {
			case "critical": return "panel-danger";
			case "unknown": return "panel-info";
			case "warning": return "panel-warning";
			case "normal": return "panel-success";
			default: return "panel-default";
		}
	};
	$scope.refresh = () => {
		$scope.schedule = null;
		$scope.animate();
		var p = $http.get('/api/alerts')
			.success(data => {
				angular.forEach(data.Status, (v, k) => {
					v.Touched = moment(v.Touched).utc();
					angular.forEach(v.History, (v, k) => {
						v.Time = moment(v.Time).utc();
					});
					v.last = v.History[v.History.length - 1];
				});
				$scope.schedule = data;
				$scope.timeanddate = data.TimeAndDate;
			});
		p.finally($scope.stop);
		return p;
	};
	var sz = 30;
	var orig = 700;
	var light = '#4ba2d9';
	var dark = '#1f5296';
	var med = '#356eb6';
	var mult = sz / orig;
	var bgrad = 25 * mult;
	var circles = [
		[150, 150, dark],
		[550, 150, dark],
		[150, 550, light],
		[550, 550, light],
	];
	var svg = d3.select('#logo')
		.append('svg')
		.attr('height', sz)
		.attr('width', sz);
	svg.selectAll('rect.bg')
		.data([[0, light], [sz/2, dark]])
		.enter()
		.append('rect')
		.attr('class', 'bg')
		.attr('width', sz)
		.attr('height', sz / 2)
		.attr('rx', bgrad)
		.attr('ry', bgrad)
		.attr('fill', (d: any) => { return d[1]; })
		.attr('y', (d: any) => { return d[0]; });
	svg.selectAll('path.diamond')
		.data([150, 550])
		.enter()
		.append('path')
		.attr('d', (d: any) => {
			var s = 'M ' + d * mult + ' ' + 150 * mult;
			var w = 200 * mult;
			s += ' l ' + w + ' ' + w;
			s += ' l ' + -w + ' ' + w;
			s += ' l ' + -w + ' ' + -w + ' Z';
			return s;
		})
		.attr('fill', med)
		.attr('stroke', 'white')
		.attr('stroke-width', 15 * mult);
	svg.selectAll('rect.white')
		.data([150, 350, 550])
		.enter()
		.append('rect')
		.attr('class', 'white')
		.attr('width', .5)
		.attr('height', '100%')
		.attr('fill', 'white')
		.attr('x', (d: any) => { return d * mult; });
	svg.selectAll('circle')
		.data(circles)
		.enter()
		.append('circle')
		.attr('cx', (d: any) => { return d[0] * mult; })
		.attr('cy', (d: any) => { return d[1] * mult; })
		.attr('r', 62.5 * mult)
		.attr('fill', (d: any) => { return d[2]; })
		.attr('stroke', 'white')
		.attr('stroke-width', 25 * mult);
	var stopped = true;
	var transitionDuration = 500;
	$scope.animate = () => {
		if (!stopped) {
			return;
		}
		stopped = false;
		doAnimate();
	};
	function doAnimate() {
		if (stopped) {
			return;
		}
		d3.shuffle(circles);
		svg.selectAll('circle')
			.data(circles, (d: any, i: any) => { return i; })
			.transition()
			.ease('linear')
			.duration(transitionDuration)
			.attr('cx', (d: any) => { return d[0] * mult; })
			.attr('cy', (d: any) => { return d[1] * mult; })
			.attr('fill', (d: any) => { return d[2]; });
		setTimeout(doAnimate, transitionDuration);
	}
	$scope.stop = () => {
		stopped = true;
	};
}]);

moment.defaultFormat = 'YYYY/MM/DD-HH:mm:ss';

moment.lang('en', {
	relativeTime: {
		future: "in %s",
		past: "%s-ago",
		s: "%ds",
		m: "%dm",
		mm: "%dm",
		h: "%dh",
		hh: "%dh",
		d: "%dd",
		dd: "%dd",
		M: "%dn",
		MM: "%dn",
		y: "%dy",
		yy: "%dy"
	},
});
=======
/// <reference path="angular.d.ts" />
/// <reference path="angular-route.d.ts" />
/// <reference path="angular-sanitize.d.ts" />
/// <reference path="bootstrap.d.ts" />
/// <reference path="moment.d.ts" />
/// <reference path="d3.d.ts" />

var tsafApp = angular.module('tsafApp', [
	'ngRoute',
	'tsafControllers',
	'mgcrea.ngStrap',
	'ngSanitize',
]);

tsafApp.config(['$routeProvider', '$locationProvider', function($routeProvider: ng.route.IRouteProvider, $locationProvider: ng.ILocationProvider) {
	$locationProvider.html5Mode(true);
	$routeProvider.
		when('/', {
			title: 'Dashboard',
			templateUrl: 'partials/dashboard.html',
			controller: 'DashboardCtrl',
		}).
		when('/items', {
			title: 'Items',
			templateUrl: 'partials/items.html',
			controller: 'ItemsCtrl',
		}).
		when('/expr', {
			title: 'Expression',
			templateUrl: 'partials/expr.html',
			controller: 'ExprCtrl',
		}).
		when('/graph', {
			title: 'Graph',
			templateUrl: 'partials/graph.html',
			controller: 'GraphCtrl',
		}).
		when('/host', {
			title: 'Host View',
			templateUrl: 'partials/host.html',
			controller: 'HostCtrl',
			reloadOnSearch: false,
		}).
		when('/rule', {
			title: 'Rule',
			templateUrl: 'partials/rule.html',
			controller: 'RuleCtrl',
		}).
		when('/silence', {
			title: 'Silence',
			templateUrl: 'partials/silence.html',
			controller: 'SilenceCtrl',
		}).
		when('/config', {
			title: 'Configuration',
			templateUrl: 'partials/config.html',
			controller: 'ConfigCtrl',
		}).
		when('/action', {
			title: 'Action',
			templateUrl: 'partials/action.html',
			controller: 'ActionCtrl',
		}).
		when('/history', {
			title: 'Alert History',
			templateUrl: 'partials/history.html',
			controller: 'HistoryCtrl',
		}).
		otherwise({
			redirectTo: '/',
		});
}]);

interface IRootScope extends ng.IScope {
	title: string;
}

tsafApp.run(['$location', '$rootScope', function($location: ng.ILocationService, $rootScope: IRootScope) {
	$rootScope.$on('$routeChangeSuccess', function(event, current, previous) {
		$rootScope.title = current.$$route.title;
	});
}]);

var tsafControllers = angular.module('tsafControllers', []);

interface ITsafScope extends ng.IScope {
	active: (v: string) => any;
	json: (v: any) => string;
	btoa: (v: any) => string;
	encode: (v: string) => string;
	panelClass: (v: string) => string;
	timeanddate: number[];
	schedule: any;
	req_from_m: (m: string) => Request;
	refresh: () => any;
	animate: () => any;
	stop: () => any;
}

tsafControllers.controller('TsafCtrl', ['$scope', '$route', '$http', function($scope: ITsafScope, $route: ng.route.IRouteService, $http: ng.IHttpService) {
	$scope.$on('$routeChangeSuccess', function(event, current, previous) {
		$scope.stop();
	});
	$scope.active = (v: string) => {
		if (!$route.current) {
			return null;
		}
		if ($route.current.loadedTemplateUrl == 'partials/' + v + '.html') {
			return { active: true };
		}
		return null;
	};
	$scope.json = (v: any) => {
		return JSON.stringify(v, null, '  ');
	};
	$scope.btoa = (v: any) => {
		return btoa(v);
	};
	$scope.encode = (v: string) => {
		return encodeURIComponent(v);
	};
	$scope.req_from_m = (m: string) => {
		var r = new Request();
		var q = new Query();
		q.metric = m;
		r.queries.push(q);
		return r;
	};
	$scope.panelClass = (status: string) => {
		switch (status) {
			case "critical": return "panel-danger";
			case "unknown": return "panel-info";
			case "warning": return "panel-warning";
			case "normal": return "panel-success";
			default: return "panel-default";
		}
	};
	$scope.refresh = () => {
		$scope.schedule = null;
		$scope.animate();
		var p = $http.get('/api/alerts')
			.success(data => {
				angular.forEach(data.Status, (v, k) => {
					v.Touched = moment(v.Touched).utc();
					angular.forEach(v.History, (v, k) => {
						v.Time = moment(v.Time).utc();
					});
					v.last = v.History[v.History.length - 1];
				});
				$scope.schedule = data;
				$scope.timeanddate = data.TimeAndDate;
			});
		p.finally($scope.stop);
		return p;
	};
	var sz = 30;
	var orig = 700;
	var light = '#4ba2d9';
	var dark = '#1f5296';
	var med = '#356eb6';
	var mult = sz / orig;
	var bgrad = 25 * mult;
	var circles = [
		[150, 150, dark],
		[550, 150, dark],
		[150, 550, light],
		[550, 550, light],
	];
	var svg = d3.select('#logo')
		.append('svg')
		.attr('height', sz)
		.attr('width', sz);
	svg.selectAll('rect.bg')
		.data([[0, light], [sz/2, dark]])
		.enter()
		.append('rect')
		.attr('class', 'bg')
		.attr('width', sz)
		.attr('height', sz / 2)
		.attr('rx', bgrad)
		.attr('ry', bgrad)
		.attr('fill', (d: any) => { return d[1]; })
		.attr('y', (d: any) => { return d[0]; });
	svg.selectAll('path.diamond')
		.data([150, 550])
		.enter()
		.append('path')
		.attr('d', (d: any) => {
			var s = 'M ' + d * mult + ' ' + 150 * mult;
			var w = 200 * mult;
			s += ' l ' + w + ' ' + w;
			s += ' l ' + -w + ' ' + w;
			s += ' l ' + -w + ' ' + -w + ' Z';
			return s;
		})
		.attr('fill', med)
		.attr('stroke', 'white')
		.attr('stroke-width', 15 * mult);
	svg.selectAll('rect.white')
		.data([150, 350, 550])
		.enter()
		.append('rect')
		.attr('class', 'white')
		.attr('width', .5)
		.attr('height', '100%')
		.attr('fill', 'white')
		.attr('x', (d: any) => { return d * mult; });
	svg.selectAll('circle')
		.data(circles)
		.enter()
		.append('circle')
		.attr('cx', (d: any) => { return d[0] * mult; })
		.attr('cy', (d: any) => { return d[1] * mult; })
		.attr('r', 62.5 * mult)
		.attr('fill', (d: any) => { return d[2]; })
		.attr('stroke', 'white')
		.attr('stroke-width', 25 * mult);
	var stopped = true;
	var transitionDuration = 500;
	$scope.animate = () => {
		if (!stopped) {
			return;
		}
		stopped = false;
		doAnimate();
	};
	function doAnimate() {
		if (stopped) {
			return;
		}
		d3.shuffle(circles);
		svg.selectAll('circle')
			.data(circles, (d: any, i: any) => { return i; })
			.transition()
			.ease('linear')
			.duration(transitionDuration)
			.attr('cx', (d: any) => { return d[0] * mult; })
			.attr('cy', (d: any) => { return d[1] * mult; })
			.attr('fill', (d: any) => { return d[2]; });
		setTimeout(doAnimate, transitionDuration);
	}
	$scope.stop = () => {
		stopped = true;
	};
}]);

moment.defaultFormat = 'YYYY/MM/DD-HH:mm:ss';

moment.lang('en', {
	relativeTime: {
		future: "in %s",
		past: "%s-ago",
		s: "%ds",
		m: "%dm",
		mm: "%dm",
		h: "%dh",
		hh: "%dh",
		d: "%dd",
		dd: "%dd",
		M: "%dn",
		MM: "%dn",
		y: "%dy",
		yy: "%dy"
	},
});
>>>>>>> 7fb5ab13
<|MERGE_RESOLUTION|>--- conflicted
+++ resolved
@@ -1,4 +1,3 @@
-<<<<<<< HEAD
 /// <reference path="angular.d.ts" />
 /// <reference path="angular-route.d.ts" />
 /// <reference path="angular-sanitize.d.ts" />
@@ -104,6 +103,9 @@
 }
 
 tsafControllers.controller('TsafCtrl', ['$scope', '$route', '$http', function($scope: ITsafScope, $route: ng.route.IRouteService, $http: ng.IHttpService) {
+	$scope.$on('$routeChangeSuccess', function(event, current, previous) {
+		$scope.stop();
+	});
 	$scope.active = (v: string) => {
 		if (!$route.current) {
 			return null;
@@ -265,271 +267,4 @@
 		y: "%dy",
 		yy: "%dy"
 	},
-});
-=======
-/// <reference path="angular.d.ts" />
-/// <reference path="angular-route.d.ts" />
-/// <reference path="angular-sanitize.d.ts" />
-/// <reference path="bootstrap.d.ts" />
-/// <reference path="moment.d.ts" />
-/// <reference path="d3.d.ts" />
-
-var tsafApp = angular.module('tsafApp', [
-	'ngRoute',
-	'tsafControllers',
-	'mgcrea.ngStrap',
-	'ngSanitize',
-]);
-
-tsafApp.config(['$routeProvider', '$locationProvider', function($routeProvider: ng.route.IRouteProvider, $locationProvider: ng.ILocationProvider) {
-	$locationProvider.html5Mode(true);
-	$routeProvider.
-		when('/', {
-			title: 'Dashboard',
-			templateUrl: 'partials/dashboard.html',
-			controller: 'DashboardCtrl',
-		}).
-		when('/items', {
-			title: 'Items',
-			templateUrl: 'partials/items.html',
-			controller: 'ItemsCtrl',
-		}).
-		when('/expr', {
-			title: 'Expression',
-			templateUrl: 'partials/expr.html',
-			controller: 'ExprCtrl',
-		}).
-		when('/graph', {
-			title: 'Graph',
-			templateUrl: 'partials/graph.html',
-			controller: 'GraphCtrl',
-		}).
-		when('/host', {
-			title: 'Host View',
-			templateUrl: 'partials/host.html',
-			controller: 'HostCtrl',
-			reloadOnSearch: false,
-		}).
-		when('/rule', {
-			title: 'Rule',
-			templateUrl: 'partials/rule.html',
-			controller: 'RuleCtrl',
-		}).
-		when('/silence', {
-			title: 'Silence',
-			templateUrl: 'partials/silence.html',
-			controller: 'SilenceCtrl',
-		}).
-		when('/config', {
-			title: 'Configuration',
-			templateUrl: 'partials/config.html',
-			controller: 'ConfigCtrl',
-		}).
-		when('/action', {
-			title: 'Action',
-			templateUrl: 'partials/action.html',
-			controller: 'ActionCtrl',
-		}).
-		when('/history', {
-			title: 'Alert History',
-			templateUrl: 'partials/history.html',
-			controller: 'HistoryCtrl',
-		}).
-		otherwise({
-			redirectTo: '/',
-		});
-}]);
-
-interface IRootScope extends ng.IScope {
-	title: string;
-}
-
-tsafApp.run(['$location', '$rootScope', function($location: ng.ILocationService, $rootScope: IRootScope) {
-	$rootScope.$on('$routeChangeSuccess', function(event, current, previous) {
-		$rootScope.title = current.$$route.title;
-	});
-}]);
-
-var tsafControllers = angular.module('tsafControllers', []);
-
-interface ITsafScope extends ng.IScope {
-	active: (v: string) => any;
-	json: (v: any) => string;
-	btoa: (v: any) => string;
-	encode: (v: string) => string;
-	panelClass: (v: string) => string;
-	timeanddate: number[];
-	schedule: any;
-	req_from_m: (m: string) => Request;
-	refresh: () => any;
-	animate: () => any;
-	stop: () => any;
-}
-
-tsafControllers.controller('TsafCtrl', ['$scope', '$route', '$http', function($scope: ITsafScope, $route: ng.route.IRouteService, $http: ng.IHttpService) {
-	$scope.$on('$routeChangeSuccess', function(event, current, previous) {
-		$scope.stop();
-	});
-	$scope.active = (v: string) => {
-		if (!$route.current) {
-			return null;
-		}
-		if ($route.current.loadedTemplateUrl == 'partials/' + v + '.html') {
-			return { active: true };
-		}
-		return null;
-	};
-	$scope.json = (v: any) => {
-		return JSON.stringify(v, null, '  ');
-	};
-	$scope.btoa = (v: any) => {
-		return btoa(v);
-	};
-	$scope.encode = (v: string) => {
-		return encodeURIComponent(v);
-	};
-	$scope.req_from_m = (m: string) => {
-		var r = new Request();
-		var q = new Query();
-		q.metric = m;
-		r.queries.push(q);
-		return r;
-	};
-	$scope.panelClass = (status: string) => {
-		switch (status) {
-			case "critical": return "panel-danger";
-			case "unknown": return "panel-info";
-			case "warning": return "panel-warning";
-			case "normal": return "panel-success";
-			default: return "panel-default";
-		}
-	};
-	$scope.refresh = () => {
-		$scope.schedule = null;
-		$scope.animate();
-		var p = $http.get('/api/alerts')
-			.success(data => {
-				angular.forEach(data.Status, (v, k) => {
-					v.Touched = moment(v.Touched).utc();
-					angular.forEach(v.History, (v, k) => {
-						v.Time = moment(v.Time).utc();
-					});
-					v.last = v.History[v.History.length - 1];
-				});
-				$scope.schedule = data;
-				$scope.timeanddate = data.TimeAndDate;
-			});
-		p.finally($scope.stop);
-		return p;
-	};
-	var sz = 30;
-	var orig = 700;
-	var light = '#4ba2d9';
-	var dark = '#1f5296';
-	var med = '#356eb6';
-	var mult = sz / orig;
-	var bgrad = 25 * mult;
-	var circles = [
-		[150, 150, dark],
-		[550, 150, dark],
-		[150, 550, light],
-		[550, 550, light],
-	];
-	var svg = d3.select('#logo')
-		.append('svg')
-		.attr('height', sz)
-		.attr('width', sz);
-	svg.selectAll('rect.bg')
-		.data([[0, light], [sz/2, dark]])
-		.enter()
-		.append('rect')
-		.attr('class', 'bg')
-		.attr('width', sz)
-		.attr('height', sz / 2)
-		.attr('rx', bgrad)
-		.attr('ry', bgrad)
-		.attr('fill', (d: any) => { return d[1]; })
-		.attr('y', (d: any) => { return d[0]; });
-	svg.selectAll('path.diamond')
-		.data([150, 550])
-		.enter()
-		.append('path')
-		.attr('d', (d: any) => {
-			var s = 'M ' + d * mult + ' ' + 150 * mult;
-			var w = 200 * mult;
-			s += ' l ' + w + ' ' + w;
-			s += ' l ' + -w + ' ' + w;
-			s += ' l ' + -w + ' ' + -w + ' Z';
-			return s;
-		})
-		.attr('fill', med)
-		.attr('stroke', 'white')
-		.attr('stroke-width', 15 * mult);
-	svg.selectAll('rect.white')
-		.data([150, 350, 550])
-		.enter()
-		.append('rect')
-		.attr('class', 'white')
-		.attr('width', .5)
-		.attr('height', '100%')
-		.attr('fill', 'white')
-		.attr('x', (d: any) => { return d * mult; });
-	svg.selectAll('circle')
-		.data(circles)
-		.enter()
-		.append('circle')
-		.attr('cx', (d: any) => { return d[0] * mult; })
-		.attr('cy', (d: any) => { return d[1] * mult; })
-		.attr('r', 62.5 * mult)
-		.attr('fill', (d: any) => { return d[2]; })
-		.attr('stroke', 'white')
-		.attr('stroke-width', 25 * mult);
-	var stopped = true;
-	var transitionDuration = 500;
-	$scope.animate = () => {
-		if (!stopped) {
-			return;
-		}
-		stopped = false;
-		doAnimate();
-	};
-	function doAnimate() {
-		if (stopped) {
-			return;
-		}
-		d3.shuffle(circles);
-		svg.selectAll('circle')
-			.data(circles, (d: any, i: any) => { return i; })
-			.transition()
-			.ease('linear')
-			.duration(transitionDuration)
-			.attr('cx', (d: any) => { return d[0] * mult; })
-			.attr('cy', (d: any) => { return d[1] * mult; })
-			.attr('fill', (d: any) => { return d[2]; });
-		setTimeout(doAnimate, transitionDuration);
-	}
-	$scope.stop = () => {
-		stopped = true;
-	};
-}]);
-
-moment.defaultFormat = 'YYYY/MM/DD-HH:mm:ss';
-
-moment.lang('en', {
-	relativeTime: {
-		future: "in %s",
-		past: "%s-ago",
-		s: "%ds",
-		m: "%dm",
-		mm: "%dm",
-		h: "%dh",
-		hh: "%dh",
-		d: "%dd",
-		dd: "%dd",
-		M: "%dn",
-		MM: "%dn",
-		y: "%dy",
-		yy: "%dy"
-	},
-});
->>>>>>> 7fb5ab13
+});