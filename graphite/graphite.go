--- conflicted
+++ resolved
@@ -58,11 +58,7 @@
 	}
 
 	u, err := url.Parse(host)
-<<<<<<< HEAD
-	if err== nil && u.Scheme != "" && u.Host != "" {
-=======
 	if err == nil && u.Scheme != "" && u.Host != "" {
->>>>>>> 90760f8e
 		r.URL.Scheme = u.Scheme
 		r.URL.Host = u.Host
 		if u.Path != "" {
