--- conflicted
+++ resolved
@@ -254,37 +254,19 @@
 			"revisionTime": "2015-11-22T20:06:43-07:00"
 		},
 		{
-			"checksumSHA1": "jx1hiVjE68LP+EMqgSiOJ5udPCQ=",
 			"path": "github.com/bosun-monitor/annotate",
-<<<<<<< HEAD
-			"revision": "3e927ac14b8b7fa27633dc2c99a64c7e41ef684e",
-			"revisionTime": "2016-10-19T22:13:39Z"
-=======
 			"revision": "7a63972472cdcbd52933b5580927efca995e4598",
 			"revisionTime": "2016-10-19T16:13:39-06:00"
->>>>>>> dd8b21b7
-		},
-		{
-			"checksumSHA1": "LEPgxj7V8AQFOGFB4aqyDl7nuAw=",
+		},
+		{
 			"path": "github.com/bosun-monitor/annotate/backend",
-<<<<<<< HEAD
-			"revision": "3e927ac14b8b7fa27633dc2c99a64c7e41ef684e",
-			"revisionTime": "2016-10-19T22:13:39Z"
-=======
 			"revision": "7a63972472cdcbd52933b5580927efca995e4598",
 			"revisionTime": "2016-10-19T16:13:39-06:00"
->>>>>>> dd8b21b7
-		},
-		{
-			"checksumSHA1": "GdXtpLoHxfTdgsdgr3XaEmT7eCk=",
+		},
+		{
 			"path": "github.com/bosun-monitor/annotate/web",
-<<<<<<< HEAD
-			"revision": "3e927ac14b8b7fa27633dc2c99a64c7e41ef684e",
-			"revisionTime": "2016-10-19T22:13:39Z"
-=======
 			"revision": "7a63972472cdcbd52933b5580927efca995e4598",
 			"revisionTime": "2016-10-19T16:13:39-06:00"
->>>>>>> dd8b21b7
 		},
 		{
 			"path": "github.com/bosun-monitor/statusio",
@@ -428,15 +410,12 @@
 			"path": "github.com/gorilla/mux",
 			"revision": "757bef944d0f21880861c2dd9c871ca543023cba",
 			"revisionTime": "2016-09-20T23:08:13Z"
-<<<<<<< HEAD
-=======
 		},
 		{
 			"checksumSHA1": "veX5bpYOBjZZWMyWxXxys8EH9d8=",
 			"path": "github.com/gorilla/securecookie",
 			"revision": "fa5329f913702981df43dcb2a380bac429c810b5",
 			"revisionTime": "2016-10-03T05:16:01Z"
->>>>>>> dd8b21b7
 		},
 		{
 			"path": "github.com/influxdata/influxdb/client",
