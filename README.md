--- conflicted
+++ resolved
@@ -4,7 +4,6 @@
 
 [![Build Status](https://travis-ci.org/bosun-monitor/bosun.svg?branch=master)](https://travis-ci.org/bosun-monitor/bosun/branches)
 
-<<<<<<< HEAD
 ## 新增以下特性
 
 1. 数值比较时，如果真则返回原值，而不是返回1。只对 >, <, >=, <= 有效
@@ -37,9 +36,6 @@
 
 
 ## building
-=======
-## Building
->>>>>>> 8a7cd2d2
 
 bosun and scollector are found under the `cmd` directory. Run `go build` in the corresponding directories to build each project.
 There's also a [Makefile] available for most tasks. 
@@ -79,14 +75,10 @@
 ```
 
 Go Version:
-<<<<<<< HEAD
-  * See the version number in `.travis.yml` in the root of this repo for the version of Go to use. Generally speaking, you should be able to use newer versions of Go if you are able to build Bosun without error.
 
-=======
   * See the version number in `.travis.yml` in the root of this repo for the version of Go to use. 
   Generally speaking, you should be able to use newer versions of Go if you are able to build Bosun without error.
   
->>>>>>> 8a7cd2d2
 Miniprofiler:
  * Bosun includes [miniprofiler] in the web UI which can help with debugging. 
  The key combination `ALT-P` will show miniprofiler. This allows you to see timings, as well as the raw queries sent to TSDBs.
