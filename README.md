--- conflicted
+++ resolved
@@ -12,13 +12,8 @@
 
 Install:
 
-<<<<<<< HEAD
 * `npm install typescript@<version> -g` to be able to compile the ts files to js files. The current version of typescript to install will be in the `.travis.yml` file in the root of this repo.
-* `go get github.com/mjibson/esc` to embed the static files. Run `go generate` in `cmd/bosun` when new static assets (like JS and CSS files) are added or changed.
-=======
-* `npm install typescript@<version> -g` to be able to compile the ts files to js files. The current version of typescript to install will be in the `.tavis.yml` file in the root of this repo.
 * Run `go generate` in `cmd/bosun` when new static assets (like JS and CSS files) are added or changed.
->>>>>>> 8f4eb0af
 
 The `w.sh` script will automatically build and run bosun in a loop.
 It will update itself when go/js/ts files change, and it runs in read-only mode, not sending any alerts.
